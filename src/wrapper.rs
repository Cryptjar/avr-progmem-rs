--- conflicted
+++ resolved
@@ -321,10 +321,7 @@
 	}
 }
 
-<<<<<<< HEAD
-=======
 /// Same as [`ProgMem::iter`]
->>>>>>> e967b41d
 impl<'a, T: Copy, const N: usize> IntoIterator for &'a ProgMem<[T; N]> {
 	type IntoIter = PmIter<'a, T, N>;
 	type Item = T;
