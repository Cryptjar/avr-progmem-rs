--- conflicted
+++ resolved
@@ -5,17 +5,6 @@
 // However, it seems in more recent Rust version there is no more `llvm_asm`.
 // And docs.rs uses the latest Rust version.
 #![cfg_attr(not(doc), feature(llvm_asm))]
-//
-<<<<<<< HEAD
-// For string support, we need to convert from slice to array in const context.
-#![feature(const_raw_ptr_deref)]
-=======
-// We need const generics, however the `const_generics` feature is reported as
-// incomplete, thus we actually use the `min_const_generics` feature, which is
-// sufficient for us. However, `min_const_generics` in turn fails to work with
-// `cargo doc`.
-#![cfg_attr(not(doc), feature(min_const_generics))]
->>>>>>> 5065cb3e
 
 //!
 //! Progmem utilities for the AVR architectures.
@@ -196,773 +185,6 @@
 //!
 
 
-<<<<<<< HEAD
-=======
-use core::convert::TryInto;
-use core::mem::size_of;
-use core::mem::MaybeUninit;
-
-use cfg_if::cfg_if;
-
-
-/// Best-effort safe wrapper around a value in program memory.
-///
-/// This type wraps a value that is stored in program memory, and offers safe
-/// functions to load those values from program memory into the data memory (or
-/// at least some registers).
-///
-/// Since its constructer is the single most critical point in its API, it is
-/// `unsafe`, despite it is supposed to be a safe wrapper (hence the
-/// 'best-effort' notation).
-///
-/// However, there is a rather simple way to make is sound, and that is defining
-/// the `#[link_section = ".progmem.data"]` (or `".text"`) on a static that contains
-/// this struct. And since its that simple, a macro `progmem!` is provided that
-/// will ensure this and should be always used to obtain a `ProgMem` instance
-/// in the first place.
-///
-///
-/// # Safety
-///
-/// This type is a best-effort safe, thus it interface with unsafe Rust given
-/// some invariants (like any other safe wrapper).
-///
-/// The important and obvious invariant is that all values of the struct
-/// (instances) must be stored in the program memory. Since that is a property
-/// that the compiler (as of now) can not determine or assert or anything, it
-/// can't even be asserted, so far, the constructor is the central most unsafe
-/// point of this type.
-/// But once established it can't change (for statics at least),
-/// thus the only unsafe part of this type is the constructor where the user
-/// has to guarantee that it is indeed stored in a `static` in progmem.
-///
-/// Notice that if you got a `static mut` it is unsafe from a start so such a
-/// safe wrapper is of little use, and still then has the problem, that it is
-/// totally unsound to move it out of the static (e.g. using `std::mem::swap`
-/// on it).
-///
-/// Therefore, only a immutable `static` in the correct memory segment can be
-/// considered to be a correct location for it.
-///
-#[repr(transparent)]
-pub struct ProgMem<T>(T);
-
-impl<T> ProgMem<T> {
-	/// Construct a new instance of this type.
-	///
-	/// This struct is a wrapper type for data in the program code memory
-	/// domain. Therefore when constructing this struct, it must be guaranteed
-	/// to uphold this requirement! This contract is expressed by the fact that
-	/// this function is `unsafe`. Also see the Safety section for details.
-	///
-	/// To simplify, there is a macro `progmem!` which creates a static and
-	/// ensures that it is stored indeed in the program code memory domain, and
-	/// then makes a call to this function to wrap that static. A user of this
-	/// crate should always prefer using the `progmem!` macro to obtain a
-	/// `ProgMem` value!
-	///
-	/// # Safety
-	///
-	/// The `ProgMem` wrapper is build around the invariant that itself an thus
-	/// its inner value are stored in the program code memory domain (on the
-	/// AVR architecture).
-	///
-	/// That means that this function is only sound to call, if the value is
-	/// stored in a static that is for instance attributed with
-	/// `#[link_section = ".progmem.data"]`.
-	///
-	/// However, the above requirement only applies to the AVR architecture
-	/// (`#[cfg(target_arch = "avr")]`), because otherwise normal data access
-	/// primitives are used. This means that the value must be stored in the
-	/// regular data memory domain for ALL OTHER architectures! This still
-	/// holds, even if such other architecture is of the Harvard architecture,
-	/// because this is an AVR-only crate, not a general Harvard architecture
-	/// crate!
-	///
-	pub const unsafe fn new(t: T) -> Self {
-		ProgMem(t)
-	}
-}
-
-impl<T: Copy> ProgMem<T> {
-	/// Read the inner value from progmem and return a regular value.
-	///
-	/// # Panics
-	///
-	/// This method panics, if the size of the value (i.e. `size_of::<T>()`)
-	/// is beyond 255 bytes.
-	/// However, this is currently just a implementation limitation, which may
-	/// be lifted in the future.
-	///
-	/// Also notice, if you really hit this limit, you would need 256+ bytes on
-	/// your stack, on the Arduino Uno (at least) that means that you might be
-	/// close to stack overflow. Thus it might be better to restructure your
-	/// data, so you can store it as an array of something, than you can use
-	/// the [`load_at`] and [`load_sub_array`] methods instead.
-	///
-	/// [`load_at`]: struct.ProgMem.html#method.load_at
-	/// [`load_sub_array`]: struct.ProgMem.html#method.load_sub_array
-	///
-	pub fn load(&self) -> T {
-		// Get the actual address of the value to load
-		let p_addr = &self.0;
-
-		// This is safe, because the invariant of this struct demands that
-		// this value (i.e. self and thus also its inner value) are stored
-		// in the progmem domain, which is what `read_value` requires from us.
-		unsafe { read_value(p_addr) }
-	}
-
-	/// Return the raw pointer to the inner value.
-	///
-	/// Notice that the returned pointer is indeed a pointer into the progmem
-	/// domain! It may never be dereferenced via the default Rust operations.
-	/// That means a `unsafe{*pm.get_inner_ptr()}` is **undefined behavior**!
-	///
-	pub fn ptr(&self) -> *const T {
-		&self.0
-	}
-}
-
-/// Utilities to work with an array in progmem.
-impl<T: Copy, const N: usize> ProgMem<[T; N]> {
-	/// Load a single element from the inner array.
-	///
-	/// This method is analog to a slice indexing `self.inner[idx]`, so the
-	/// same requirements apply, like the index `idx` should be less then the
-	/// length `N` of the array, otherwise a panic will be risen.
-	///
-	///
-	/// # Panics
-	///
-	/// This method panics, if the given index `idx` is grater or equal to the
-	/// length `N` of the inner type.
-	///
-	/// This method also panics, if the size of the value (i.e. `size_of::<T>()`)
-	/// is beyond 255 bytes.
-	/// However, this is currently just a implementation limitation, which may
-	/// be lifted in the future.
-	///
-	pub fn load_at(&self, idx: usize) -> T {
-		// Just take a reference to the selected element.
-		// Notice that this will execute a bounds check.
-		let addr: &T = &self.0[idx];
-
-		// This is safe, because the invariant of this struct demands that
-		// this value (i.e. self and thus also its inner value) are stored
-		// in the progmem domain, which is what `read_value` requires from us.
-		//
-		// Also notice that the slice-indexing above gives us a bounds check.
-		//
-		unsafe { read_value(addr) }
-	}
-
-	/// Loads a sub array from the inner array.
-	///
-	/// This method is analog to a sub-slicing `self.inner[idx..(idx+M)]` but
-	/// returning an owned array instead of a slice, simply because it has to
-	/// copy the data anyway from the progmem into the data domain (i.e. the
-	/// stack).
-	///
-	/// Also notice, that since this crate is intended for AVR
-	/// micro-controllers, static arrays are generally preferred over
-	/// dynamically allocated types such as a `Vec` (as of now (mid-2020) there
-	/// isn't even a good way to get a `Vec` on AVR in Rust).
-	///
-	///
-	/// # Panics
-	///
-	/// This method panics, if the given index `idx` is grater or equal to the
-	/// length `N` of the inner array, or the end index `idx+M` is grater than
-	/// the length `N` of the inner array.
-	///
-	/// This method also panics, if the size of the value (i.e. `size_of::<[T;M]>()`)
-	/// is beyond 255 bytes.
-	/// However, this is currently just a implementation limitation, which may
-	/// be lifted in the future.
-	///
-	pub fn load_sub_array<const M: usize>(&self, start_idx: usize) -> [T; M] {
-		assert!(M <= N);
-
-		// Make sure that we convert from &[T] to &[T;M] without constructing
-		// an actual [T;M], because we MAY NOT LOAD THE DATA YET!
-		// Also notice, that this sub-slicing dose ensure that the bound are
-		// correct.
-		let slice: &[T] = &self.0[start_idx..(start_idx + M)];
-		let array: &[T; M] = slice.try_into().unwrap();
-
-		// This is safe, because the invariant of this struct demands that
-		// this value (i.e. self and thus also its inner value) are stored
-		// in the progmem domain, which is what `read_value` requires from us.
-		//
-		// Also notice that the sub-slicing above gives us a bounds check.
-		//
-		unsafe { read_value(array) }
-	}
-}
-
-/// Only for internal use. Use the `progmem!` macro instead.
-#[doc(hidden)]
-#[macro_export]
-macro_rules! progmem_internal {
-	{
-		$(#[$attr:meta])*
-		($($vis:tt)*) static $name:ident : $ty:ty = $value:expr ;
-	} => {
-		// ProgMem must be stored in the progmem or text section!
-		// The link_section lets us define it.
-		#[cfg_attr(target_arch = "avr", link_section = ".progmem.data")]
-		// User attributes
-		$(#[$attr])*
-		// The actual static definition
-		$($vis)* static $name : $crate::ProgMem<$ty> =
-			unsafe {
-				// This call is safe, be cause we ensure with the above
-				// link_section attribute that this value is indeed in the
-				// progmem section.
-				$crate::ProgMem::new( $value )
-			};
-	};
-}
-
-/// Define a static in progmem.
-///
-/// This is a helper macro to simplify the definition of statics that are valid
-/// to be wrapped in the `ProgMem` struct thus providing a safe way to work
-/// with data in progmem.
-///
-/// Thus this macro essentially takes a user static definition and emits a
-/// definition that is defined to be stored in the progmem section and then is
-/// wrap in the `ProgMem` wrapper for safe access.
-///
-///
-/// # Examples
-///
-/// ```
-/// use avr_progmem::progmem;
-///
-/// progmem!{
-///     /// Static string stored in progmem!
-///     pub static progmem WORDS: [u8; 4] = *b"abcd";
-/// }
-///
-/// let data: [u8; 4] = WORDS.load();
-/// assert_eq!(b"abcd", &data);
-/// ```
-///
-/// ```
-/// use avr_progmem::progmem;
-///
-/// progmem!{
-///     /// 4kB string stored in progmem!
-///     pub static progmem WORDS: [u8; 4096] = [b'X'; 4096];
-/// }
-/// let first_bytes: [u8; 16] = WORDS.load_sub_array(0);
-/// assert_eq!([b'X'; 16], first_bytes);
-/// ```
-///
-///
-#[macro_export]
-macro_rules! progmem {
-	// Match private (not pub) definitions.
-	($(#[$attr:meta])* static progmem $N:ident : $T:ty = $e:expr; $($t:tt)*) => {
-		// use `()` to explicitly forward the information about private items
-		$crate::progmem_internal!($(#[$attr])* () static $N : $T = $e;);
-		// Recursive call to allow multiple items in macro invocation
-		$crate::progmem!($($t)*);
-	};
-	// Match simple public (just pub) definitions.
-	($(#[$attr:meta])* pub static progmem $N:ident : $T:ty = $e:expr; $($t:tt)*) => {
-		$crate::progmem_internal!($(#[$attr])* (pub) static $N : $T = $e;);
-		// Recursive call to allow multiple items in macro invocation
-		$crate::progmem!($($t)*);
-	};
-	// Match public path (pub with path) definitions.
-	($(#[$attr:meta])* pub ($($vis:tt)+) static progmem $N:ident : $T:ty = $e:expr; $($t:tt)*) => {
-		$crate::progmem_internal!($(#[$attr])* (pub ($($vis)+)) static $N : $T = $e;);
-		// Recursive call to allow multiple items in macro invocation
-		$crate::progmem!($($t)*);
-	};
-	() => ()
-}
-
-
-/// Read a single byte from the progmem.
-///
-/// This function reads just a single byte from the program code memory domain.
-/// Thus this is essentially a Rust function around the AVR `lpm` instruction.
-///
-/// If you need to read from an array you might use [`read_slice`] or
-/// just generally for any value (including arrays) [`read_value`].
-///
-/// ## Example
-///
-/// ```
-/// use avr_progmem::read_byte;
-///
-/// // This static must never be directly dereferenced/accessed!
-/// // So a `let data: u8 = P_BYTE;` is Undefined Behavior!!!
-/// /// Static byte stored in progmem!
-/// #[link_section = ".progmem.data"]
-/// static P_BYTE: u8 = b'A';
-///
-/// // Load the byte from progmem
-/// // Here, it is sound, because due to the link_section it is indeed in the
-/// // program code memory.
-/// let data: u8 = unsafe { read_byte(&P_BYTE) };
-/// assert_eq!(b'A', data);
-/// ```
-///
-///
-/// # Safety
-///
-/// The given point must be valid in the program domain which in AVR normal
-/// pointers (to data) are NOT, because they point into the data domain.
-///
-/// Typically only function pointers (which make no sense here) and pointer to
-/// or into statics that are defined to be stored into progmem are valid.
-/// For instance, a valid progmem statics would be one, that is attributed with
-/// `#[link_section = ".progmem.data"]`.
-///
-/// Also general Rust pointer dereferencing constraints apply, i.e. it must not
-/// be dangling.
-///
-/// [`read_slice`]: fn.read_slice.html
-/// [`read_value`]: fn.read_value.html
-///
-pub unsafe fn read_byte(p_addr: *const u8) -> u8 {
-	cfg_if! {
-		if #[cfg(all(target_arch = "avr", not(doc)))] {
-			// Only addresses below the 64 KiB limit are supported!
-			// Apparently this is of no concern for architectures with true
-			// 16-bit pointers.
-			// TODO: switch to use the extended lpm instruction if >64k
-			assert!(p_addr as usize <= u16::MAX as usize);
-
-			// Allocate a byte for the output (actually a single register r0
-			// will be used).
-			let res: u8;
-
-			// The inline assembly to read a single byte from given address
-			llvm_asm!(
-				// Just issue the single `lpm` assembly instruction, which reads
-				// implicitly indirectly the address from the Z register, and
-				// stores implicitly the read value in the register 0.
-				"lpm"
-				// Output is in the register 0
-				: "={r0}"(res)
-				// Input the program memory address to read from
-				: "z"(p_addr)
-				// No clobber list.
-			);
-
-			// Just output the read value
-			res
-
-		} else {
-			// This is the non-AVR dummy.
-			// We have to assume that otherwise a normal data or text segment
-			// would be used, and thus that it is actually save to access it
-			// directly!
-
-			// Notice the above assumption fails and results in UB for any other
-			// Harvard architecture other than AVR.
-
-			*p_addr
-		}
-	}
-}
-
-/// Read an array of type `T` from progmem into data array.
-///
-/// This function uses the above byte-wise `read_byte` function instead
-/// of the looped assembly of `read_asm_loop_raw`.
-///
-///
-/// # Safety
-///
-/// This call is analog to `core::ptr::copy(p_addr, out, len as usize)` thus it
-/// has the same basic requirements such as both pointers must be valid for
-/// dereferencing i.e. not dangling and both pointers must
-/// be valid to read or write, respectively, of `len` many elements of type `T`,
-/// i.e. `len * size_of::<T>()` bytes.
-///
-/// Additionally, `p_addr` must be a valid pointer into the program memory
-/// domain. And `out` must be valid point to a writable location in the data
-/// memory.
-///
-/// However alignment is not strictly required for AVR, since the read/write is
-/// done byte-wise.
-///
-#[allow(dead_code)]
-unsafe fn read_byte_loop_raw<T>(p_addr: *const T, out: *mut T, len: u8)
-where
-	T: Sized + Copy,
-{
-	// Convert to byte pointers
-	let p_addr_bytes = p_addr as *const u8;
-	let out_bytes = out as *mut u8;
-
-	// Get size in bytes of T
-	let size_type = size_of::<T>();
-	// Must not exceed 256 byte
-	assert!(size_type <= u8::MAX as usize);
-
-	// Multiply with the given length
-	let size_bytes = size_type * len as usize;
-	// Must still not exceed 256 byte
-	assert!(size_bytes <= u8::MAX as usize);
-	// Now its fine to cast down to u8
-	let size_bytes = size_bytes as u8;
-
-	for i in 0..size_bytes {
-		let i: isize = i.into();
-
-		let value = read_byte(p_addr_bytes.offset(i));
-		out_bytes.offset(i).write(value);
-	}
-}
-
-/// Read an array of type `T` from progmem into data array.
-///
-/// This function uses the optimized `read_asm_loop_raw` with a looped
-/// assembly instead of byte-wise `read_byte` function.
-///
-///
-/// # Safety
-///
-/// This call is analog to `core::ptr::copy(p_addr, out, len as usize)` thus it
-/// has the same basic requirements such as both pointers must be valid for
-/// dereferencing i.e. not dangling and both pointers must
-/// be valid to read or write, respectively, of `len` many elements of type `T`,
-/// i.e. `len * size_of::<T>()` bytes.
-///
-/// Additionally, `p_addr` must be a valid pointer into the program memory
-/// domain. And `out` must be valid point to a writable location in the data
-/// memory.
-///
-/// However alignment is not strictly required for AVR, since the read/write is
-/// done byte-wise, but the non-AVR fallback dose actually use
-/// `core::ptr::copy` and therefore the pointers must be aligned.
-///
-unsafe fn read_asm_loop_raw<T>(p_addr: *const T, out: *mut T, len: u8) {
-	// Here are the general requirements essentially required by the AVR-impl
-	// However, assume, the non-AVR version is only used in tests, it makes a
-	// lot of sens to ensure the AVR requirements are held up.
-
-	// Loop head check, just return for zero iterations
-	if len == 0 || size_of::<T>() == 0 {
-		return;
-	}
-
-	// Get size in bytes of T
-	let size_type = size_of::<T>();
-	// Must not exceed 256 byte
-	assert!(size_type <= u8::MAX as usize);
-
-	// Multiply with the given length
-	let size_bytes = size_type * len as usize;
-	// Must still not exceed 256 byte
-	assert!(size_bytes <= u8::MAX as usize);
-	// Now its fine to cast down to u8
-	let size_bytes = size_bytes as u8;
-
-
-	cfg_if! {
-		if #[cfg(all(target_arch = "avr", not(doc)))] {
-			// Only addresses below the 64 KiB limit are supported
-			// Apparently this is of no concern for architectures with true
-			// 16-bit pointers.
-			// TODO: switch to use the extended lpm instruction if >64k
-			assert!(p_addr as usize <= u16::MAX as usize);
-
-			// A loop to read a slice of T from prog memory
-			// The prog memory address (addr) is stored in the 16-bit address
-			// register Z (since this is the default register for the `lpm`
-			// instruction).
-			// The output data memory address (out) is stored in the 16-bit
-			// address register X, because Z is already used and Y seams to be
-			// used other wise or is callee-save, whatever, it emits more
-			// instructions by llvm.
-			//
-			// This loop appears in the assembly, because it allows to exploit
-			// `lpm 0, Z+` instruction that simultaneously increments the
-			// pointer.
-			llvm_asm!(
-				"
-					// load value from program memory at indirect Z into register 0
-					// and increment Z by one
-					lpm 0, Z+
-					// write register 0 to data memory at indirect X
-					// and increment X by one
-					st X+, 0
-					// Decrement the loop counter in register $0 (size_bytes).
-					// If zero has been reached the equality flag is set.
-					subi $0, 1
-					// Check whether the end has not been reached and if so jump back.
-					// The end is reached if $0 (size_bytes) == 0, i.e. equality flag
-					// is set.
-					// Thus if equality flag is NOT set (brNE) jump back by 4
-					// instruction, that are all instructions in this assembly.
-					// Notice: 4 instructions = 8 Byte
-					brne -8
-				"
-				// No direct outputs
-				:
-				// Input the iteration count, input program memory address,
-				// and output data memory address
-				: "r"(size_bytes), "z"(p_addr), "x"(out)
-				// The register 0 is clobbered
-				: "0"
-			);
-
-		} else {
-			// This is a non-AVR dummy.
-			// We have to assume that otherwise a normal data or text segment
-			// would be used, and thus that it is actually save to access it
-			// directly!
-
-			// Notice the above assumption fails and results in UB for any other
-			// Harvard architecture other than AVR.
-
-			// Now, just copy the bytes from p_addr to out
-			// It is save by the way, because we require the user to give use
-			// pointer valid for exactly that case.
-			core::ptr::copy(p_addr, out, len as usize);
-		}
-	}
-}
-
-
-/// Read an array of type `T` from progmem into data array.
-///
-/// This function uses either the optimized `read_asm_loop_raw` with a
-/// looped assembly instead of byte-wise `read_byte` function depending
-/// whether the `lpm-asm-loop` crate feature is set.
-///
-///
-/// # Safety
-///
-/// This call is analog to `core::ptr::copy(p_addr, out, len as usize)` thus it
-/// has the same basic requirements such as both pointers must be valid for
-/// dereferencing i.e. not dangling and both pointers must
-/// be valid to read or write, respectively, of `len` many elements of type `T`,
-/// i.e. `len * size_of::<T>()` bytes.
-///
-/// Additionally, `p_addr` must be a valid pointer into the program memory
-/// domain. And `out` must be valid point to a writable location in the data
-/// memory.
-///
-/// While the alignment is not strictly required for AVR, the non-AVR fallback
-/// might be done actually use `core::ptr::copy` and therefore the pointers
-/// must be aligned.
-///
-unsafe fn read_value_raw<T>(p_addr: *const T, out: *mut T, len: u8)
-where
-	T: Sized + Copy,
-{
-	cfg_if! {
-		if #[cfg(feature = "lpm-asm-loop")] {
-			read_asm_loop_raw(p_addr, out, len)
-		} else {
-			read_byte_loop_raw(p_addr, out, len)
-		}
-	}
-}
-
-
-/// Read a slice of type `T` from progmem into given slice in data memory.
-///
-/// This function uses either a optimized assembly with loop or just a
-/// byte-wise assembly function which is looped outside depending on
-/// whether the `lpm-asm-loop` crate feature is set or not.
-///
-/// If you need to read just a single byte you might use [`read_byte`] or
-/// just generally for any value (including arrays) [`read_value`].
-///
-/// ## Example
-///
-/// ```
-/// use avr_progmem::read_slice;
-///
-/// // This static must never be directly dereferenced/accessed!
-/// // So a `let data: [u8;11] = P_ARRAY;` is Undefined Behavior!!!
-/// // Also notice the `*` in front of the string, because we want to store the
-/// // data, not just a reference!
-/// /// Static bytes stored in progmem!
-/// #[link_section = ".progmem.data"]
-/// static P_ARRAY: [u8;11] = *b"Hello World";
-///
-/// // Notice since we use a sub-slice the data better is pre-initialized even
-/// // tho we will override it.
-/// let mut data = [0u8; 5];
-///
-/// // Load the bytes from progmem
-/// // Here, it is sound, because due to the link_section it is indeed in the
-/// // program code memory.
-/// unsafe { read_slice(&P_ARRAY[0..5], &mut data[..]) };
-/// assert_eq!(b"Hello", &data);
-/// ```
-///
-///
-/// # Panics
-///
-/// This function panics if the given slices `p` and `out` have a different
-/// lengths.
-///
-/// This function also panics, if the size of the value (i.e. `p.len() * size_of::<T>()`)
-/// is beyond 255 bytes.
-/// However, this is currently just a implementation limitation, which may
-/// be lifted in the future.
-///
-///
-/// # Safety
-///
-/// This call is analog to `core::ptr::copy(p_addr, out, len as usize)` thus it
-/// has the same basic requirements such as both pointers must be valid for
-/// dereferencing i.e. not dangling and both pointers must
-/// be valid to read or write, respectively, of `len` many elements of type `T`,
-/// i.e. `len * size_of::<T>()` bytes.
-///
-/// Additionally, `p_addr` must be a valid pointer into the program memory
-/// domain. And `out` must be valid point to a writable location in the data
-/// memory.
-///
-/// While the alignment is not strictly required for AVR, the non-AVR fallback
-/// might be done actually use `core::ptr::copy` and therefore the pointers
-/// must be aligned.
-///
-/// Also notice, that the output slice must be correctly initialized, it would
-/// be UB if not. If you don't want to initialize the data upfront, the
-/// `read_value` might be a good alternative.
-///
-/// [`read_byte`]: fn.read_byte.html
-/// [`read_value`]: fn.read_value.html
-///
-#[cfg_attr(feature = "dev", inline(never))]
-#[deprecated = "Use read_value() instead"]
-pub unsafe fn read_slice(p: &[u8], out: &mut [u8]) {
-	assert_eq!(p.len(), out.len());
-	assert!(p.len() <= u8::MAX as usize);
-
-	let p_addr: *const u8 = &p[0];
-	let out_bytes: *mut u8 = &mut out[0];
-	let len: u8 = out.len() as u8;
-
-	read_value_raw(p_addr, out_bytes, len);
-}
-
-
-/// Read a single `T` from progmem and return it by value.
-///
-/// This function uses either a optimized assembly with loop or just a
-/// byte-wise assembly function which is looped outside depending on
-/// whether the `lpm-asm-loop` crate feature is set or not.
-///
-/// Notice that `T` might be also something like `[T, N]` so that in fact
-/// entire arrays can be loaded using this function. Alternatively if the the
-/// size of an array can not be known at compile time (i.e. a slice) there is
-/// also the [`read_slice`] function, but it requires proper
-/// initialization upfront.
-///
-/// If you need to read just a single byte you might use [`read_byte`].
-///
-/// ## Example
-///
-/// ```
-/// use avr_progmem::read_value;
-///
-/// // This static must never be directly dereferenced/accessed!
-/// // So a `let data: [u8;11] = P_ARRAY;` is Undefined Behavior!!!
-/// // Also notice the `*` in front of the string, because we want to store the
-/// // data, not just a reference!
-/// /// Static bytes stored in progmem!
-/// #[link_section = ".progmem.data"]
-/// static P_ARRAY: [u8;11] = *b"Hello World";
-///
-/// // Load the bytes from progmem
-/// // Here, it is sound, because due to the link_section it is indeed in the
-/// // program code memory.
-/// let data: [u8;11] = unsafe { read_value(&P_ARRAY) };
-/// assert_eq!(b"Hello World", &data);
-/// ```
-///
-/// Also statically sized sub-arrays can be loaded using this function:
-///
-/// ```
-/// use std::convert::TryInto;
-/// use avr_progmem::read_value;
-///
-/// /// Static bytes stored in progmem!
-/// #[link_section = ".progmem.data"]
-/// static P_ARRAY: [u8;11] = *b"Hello World";
-///
-/// // Get a sub-array reference without dereferencing it
-///
-/// // Make sure that we convert from &[T] directly to &[T;M] without
-/// // constructing an actual [T;M], because we MAY NOT LOAD THE DATA!
-/// // Also notice, that this sub-slicing does ensure that the bound are
-/// // correct.
-/// let slice: &[u8] = &P_ARRAY[6..];
-/// let array: &[u8;5] = slice.try_into().unwrap();
-///
-/// // Load the bytes from progmem
-/// // Here, it is sound, because due to the link_section it is indeed in the
-/// // program code memory.
-/// let data: [u8;5] = unsafe { read_value(array) };
-/// assert_eq!(b"World", &data);
-/// ```
-///
-/// # Panics
-///
-/// This function panics, if the size of the value (i.e. `size_of::<T>()`)
-/// is beyond 255 bytes.
-/// However, this is currently just a implementation limitation, which may
-/// be lifted in the future.
-///
-///
-/// # Safety
-///
-/// This call is analog to `core::ptr::copy` thus it
-/// has the same basic requirements such as the pointer must be valid for
-/// dereferencing i.e. not dangling and the pointer must
-/// be valid to read one entire value of type `T`,
-/// i.e. `size_of::<T>()` bytes.
-///
-/// Additionally, `p_addr` must be a valid pointer into the program memory
-/// domain.
-///
-/// While the alignment is not strictly required for AVR, the non-AVR fallback
-/// might be done actually use `core::ptr::copy` and therefore the pointers
-/// must be aligned.
-///
-/// Also notice, that the output slice must be correctly initialized, it would
-/// be UB if not. If you don't want to initialize the data upfront, the
-/// `read_value` might be a good alternative.
-///
-/// [`read_byte`]: fn.read_byte.html
-/// [`read_slice`]: fn.read_slice.html
-///
-#[cfg_attr(feature = "dev", inline(never))]
-pub unsafe fn read_value<T>(p_addr: *const T) -> T
-where
-	T: Sized + Copy,
-{
-	// The use of an MaybeUninit allows us to correctly allocate the space
-	// required to hold one `T`, whereas we correctly comunicate that it is
-	// uninitialized to the compiler.
-	//
-	// The alternative of using a [0u8; size_of::<T>()] is actually much more
-	// cumbersome as it also removes the type inference of `read_value_raw` and
-	// still requires a `transmute` in the end.
-	let mut buffer = MaybeUninit::<T>::uninit();
-
-	let size = size_of::<T>();
-	// TODO add a local loop to process bigger chunks in 256 Byte blocks
-	assert!(size <= u8::MAX as usize);
-
-	let res: *mut T = buffer.as_mut_ptr();
->>>>>>> 5065cb3e
 
 pub mod raw;
 mod wrapper;
